# vim: tabstop=4 shiftwidth=4 softtabstop=4

#
#    Licensed under the Apache License, Version 2.0 (the "License"); you may
#    not use this file except in compliance with the License. You may obtain
#    a copy of the License at
#
#         http://www.apache.org/licenses/LICENSE-2.0
#
#    Unless required by applicable law or agreed to in writing, software
#    distributed under the License is distributed on an "AS IS" BASIS, WITHOUT
#    WARRANTIES OR CONDITIONS OF ANY KIND, either express or implied. See the
#    License for the specific language governing permissions and limitations
#    under the License.

'''
Interface for database access.

Usage:

    >>> from heat import db
    >>> db.event_get(context, event_id)
    # Event object received

The underlying driver is loaded . SQLAlchemy is currently the only
supported backend.
'''

from oslo.config import cfg

from heat.openstack.common.db import api as db_api

db_opts = [
    cfg.StrOpt('db_backend',
               default='sqlalchemy',
               help='The backend to use for db')]

CONF = cfg.CONF
CONF.register_opts(db_opts)

_BACKEND_MAPPING = {'sqlalchemy': 'heat.db.sqlalchemy.api'}

IMPL = db_api.DBAPI(backend_mapping=_BACKEND_MAPPING)


def get_session():
    return IMPL.get_session()


def raw_template_get(context, template_id):
    return IMPL.raw_template_get(context, template_id)


def raw_template_create(context, values):
    return IMPL.raw_template_create(context, values)


def resource_data_get_all(resource):
    return IMPL.resource_data_get_all(resource)


def resource_data_get(resource, key):
    return IMPL.resource_data_get(resource, key)


def resource_data_set(resource, key, value, redact=False):
    return IMPL.resource_data_set(resource, key, value, redact=redact)


def resource_data_get_by_key(context, resource_id, key):
    return IMPL.resource_data_get_by_key(context, resource_id, key)


def resource_data_delete(resource, key):
    """Remove a resource_data element associated to a resource."""
    return IMPL.resource_data_delete(resource, key)


def resource_get(context, resource_id):
    return IMPL.resource_get(context, resource_id)


def resource_get_all(context):
    return IMPL.resource_get_all(context)


def resource_create(context, values):
    return IMPL.resource_create(context, values)


def resource_exchange_stacks(context, resource_id1, resource_id2):
    return IMPL.resource_exchange_stacks(context, resource_id1, resource_id2)


def resource_get_all_by_stack(context, stack_id):
    return IMPL.resource_get_all_by_stack(context, stack_id)


def resource_get_by_name_and_stack(context, resource_name, stack_id):
    return IMPL.resource_get_by_name_and_stack(context,
                                               resource_name, stack_id)


def resource_get_by_physical_resource_id(context, physical_resource_id):
    return IMPL.resource_get_by_physical_resource_id(context,
                                                     physical_resource_id)


def stack_get(context, stack_id, show_deleted=False, tenant_safe=True):
    return IMPL.stack_get(context, stack_id, show_deleted=show_deleted,
                          tenant_safe=tenant_safe)


def stack_get_by_name(context, stack_name, owner_id=None):
    return IMPL.stack_get_by_name(context, stack_name, owner_id=owner_id)


def stack_get_all(context):
    return IMPL.stack_get_all(context)


def stack_get_all_by_owner_id(context, owner_id):
    return IMPL.stack_get_all_by_owner_id(context, owner_id)


<<<<<<< HEAD
def stack_get_all_by_tenant(context):
    return IMPL.stack_get_all_by_tenant(context)
=======
def stack_get_all_by_tenant(context, limit=None, sort_keys=None,
                            marker=None, sort_dir=None, filters=None):
    return IMPL.stack_get_all_by_tenant(context, limit, sort_keys,
                                        marker, sort_dir, filters)
>>>>>>> 62c84e75


def stack_count_all_by_tenant(context):
    return IMPL.stack_count_all_by_tenant(context)


def stack_create(context, values):
    return IMPL.stack_create(context, values)


def stack_update(context, stack_id, values):
    return IMPL.stack_update(context, stack_id, values)


def stack_delete(context, stack_id):
    return IMPL.stack_delete(context, stack_id)


def user_creds_create(context):
    return IMPL.user_creds_create(context)


def user_creds_get(context_id):
    return IMPL.user_creds_get(context_id)


def event_get(context, event_id):
    return IMPL.event_get(context, event_id)


def event_get_all(context):
    return IMPL.event_get_all(context)


def event_get_all_by_tenant(context):
    return IMPL.event_get_all_by_tenant(context)


def event_get_all_by_stack(context, stack_id):
    return IMPL.event_get_all_by_stack(context, stack_id)


def event_count_all_by_stack(context, stack_id):
    return IMPL.event_count_all_by_stack(context, stack_id)


def event_create(context, values):
    return IMPL.event_create(context, values)


def watch_rule_get(context, watch_rule_id):
    return IMPL.watch_rule_get(context, watch_rule_id)


def watch_rule_get_by_name(context, watch_rule_name):
    return IMPL.watch_rule_get_by_name(context, watch_rule_name)


def watch_rule_get_all(context):
    return IMPL.watch_rule_get_all(context)


def watch_rule_get_all_by_stack(context, stack_id):
    return IMPL.watch_rule_get_all_by_stack(context, stack_id)


def watch_rule_create(context, values):
    return IMPL.watch_rule_create(context, values)


def watch_rule_update(context, watch_id, values):
    return IMPL.watch_rule_update(context, watch_id, values)


def watch_rule_delete(context, watch_id):
    return IMPL.watch_rule_delete(context, watch_id)


def watch_data_create(context, values):
    return IMPL.watch_data_create(context, values)


def watch_data_get_all(context):
    return IMPL.watch_data_get_all(context)


def db_sync(version=None):
    """Migrate the database to `version` or the most recent version."""
    return IMPL.db_sync(version=version)


def db_version():
    """Display the current database version."""
    return IMPL.db_version()<|MERGE_RESOLUTION|>--- conflicted
+++ resolved
@@ -123,15 +123,10 @@
     return IMPL.stack_get_all_by_owner_id(context, owner_id)
 
 
-<<<<<<< HEAD
-def stack_get_all_by_tenant(context):
-    return IMPL.stack_get_all_by_tenant(context)
-=======
 def stack_get_all_by_tenant(context, limit=None, sort_keys=None,
                             marker=None, sort_dir=None, filters=None):
     return IMPL.stack_get_all_by_tenant(context, limit, sort_keys,
                                         marker, sort_dir, filters)
->>>>>>> 62c84e75
 
 
 def stack_count_all_by_tenant(context):

#
#    Licensed under the Apache License, Version 2.0 (the "License"); you may
#    not use this file except in compliance with the License. You may obtain
#    a copy of the License at
#
#         http://www.apache.org/licenses/LICENSE-2.0
#
#    Unless required by applicable law or agreed to in writing, software
#    distributed under the License is distributed on an "AS IS" BASIS, WITHOUT
#    WARRANTIES OR CONDITIONS OF ANY KIND, either express or implied. See the
#    License for the specific language governing permissions and limitations
#    under the License.

import six

from heat.common import exception
from heat.common.i18n import _
from heat.engine import constraints
from heat.engine import properties
from heat.engine import resource
from heat.engine import support
from heat.engine import watchrule


COMMON_PROPERTIES = (
    ALARM_ACTIONS, OK_ACTIONS, REPEAT_ACTIONS, INSUFFICIENT_DATA_ACTIONS,
    DESCRIPTION, ENABLED,
) = (
    'alarm_actions', 'ok_actions', 'repeat_actions',
    'insufficient_data_actions', 'description', 'enabled',
)


common_properties_schema = {
    DESCRIPTION: properties.Schema(
        properties.Schema.STRING,
        _('Description for the alarm.'),
        update_allowed=True
    ),
    ENABLED: properties.Schema(
        properties.Schema.BOOLEAN,
        _('True if alarm evaluation/actioning is enabled.'),
        default='true',
        update_allowed=True
    ),
    ALARM_ACTIONS: properties.Schema(
        properties.Schema.LIST,
        _('A list of URLs (webhooks) to invoke when state transitions to '
          'alarm.'),
        update_allowed=True
    ),
    OK_ACTIONS: properties.Schema(
        properties.Schema.LIST,
        _('A list of URLs (webhooks) to invoke when state transitions to '
          'ok.'),
        update_allowed=True
    ),
    INSUFFICIENT_DATA_ACTIONS: properties.Schema(
        properties.Schema.LIST,
        _('A list of URLs (webhooks) to invoke when state transitions to '
          'insufficient-data.'),
        update_allowed=True
    ),
    REPEAT_ACTIONS: properties.Schema(
        properties.Schema.BOOLEAN,
        _('False to trigger actions when the threshold is reached AND '
          'the alarm\'s state has changed. By default, actions are called '
          'each time the threshold is reached.'),
        default='true',
        update_allowed=True
    )
}


NOVA_METERS = ['instance', 'memory', 'memory.usage',
               'cpu', 'cpu_util', 'vcpus',
               'disk.read.requests', 'disk.read.requests.rate',
               'disk.write.requests', 'disk.write.requests.rate',
               'disk.read.bytes', 'disk.read.bytes.rate',
               'disk.write.bytes', 'disk.write.bytes.rate',
               'disk.device.read.requests', 'disk.device.read.requests.rate',
               'disk.device.write.requests', 'disk.device.write.requests.rate',
               'disk.device.read.bytes', 'disk.device.read.bytes.rate',
               'disk.device.write.bytes', 'disk.device.write.bytes.rate',
               'disk.root.size', 'disk.ephemeral.size',
               'network.incoming.bytes', 'network.incoming.bytes.rate',
               'network.outgoing.bytes', 'network.outgoing.bytes.rate',
               'network.incoming.packets', 'network.incoming.packets.rate',
               'network.outgoing.packets', 'network.outgoing.packets.rate']


def actions_to_urls(stack, properties):
    kwargs = {}
    for k, v in iter(properties.items()):
        if k in [ALARM_ACTIONS, OK_ACTIONS,
                 INSUFFICIENT_DATA_ACTIONS] and v is not None:
            kwargs[k] = []
            for act in v:
                # if the action is a resource name
                # we ask the destination resource for an alarm url.
                # the template writer should really do this in the
                # template if possible with:
                # {Fn::GetAtt: ['MyAction', 'AlarmUrl']}
                if act in stack:
                    url = stack[act].FnGetAtt('AlarmUrl')
                    kwargs[k].append(url)
                else:
                    if act:
                        kwargs[k].append(act)
        else:
            kwargs[k] = v
    return kwargs


class CeilometerAlarm(resource.Resource):

    PROPERTIES = (
        COMPARISON_OPERATOR, EVALUATION_PERIODS, METER_NAME, PERIOD,
        STATISTIC, THRESHOLD, MATCHING_METADATA, QUERY,
    ) = (
        'comparison_operator', 'evaluation_periods', 'meter_name', 'period',
        'statistic', 'threshold', 'matching_metadata', 'query',
    )

    QUERY_FACTOR_FIELDS = (
        QF_FIELD, QF_OP, QF_VALUE,
    ) = (
        'field', 'op', 'value',
    )

    QF_OP_VALS = constraints.AllowedValues(['le', 'ge', 'eq',
                                            'lt', 'gt', 'ne'])

    properties_schema = {
        COMPARISON_OPERATOR: properties.Schema(
            properties.Schema.STRING,
            _('Operator used to compare specified statistic with threshold.'),
            constraints=[
                constraints.AllowedValues(['ge', 'gt', 'eq', 'ne', 'lt',
                                           'le']),
            ],
            update_allowed=True
        ),
        EVALUATION_PERIODS: properties.Schema(
            properties.Schema.INTEGER,
            _('Number of periods to evaluate over.'),
            update_allowed=True
        ),
        METER_NAME: properties.Schema(
            properties.Schema.STRING,
            _('Meter name watched by the alarm.'),
            required=True
        ),
        PERIOD: properties.Schema(
            properties.Schema.INTEGER,
            _('Period (seconds) to evaluate over.'),
            update_allowed=True
        ),
        STATISTIC: properties.Schema(
            properties.Schema.STRING,
            _('Meter statistic to evaluate.'),
            constraints=[
                constraints.AllowedValues(['count', 'avg', 'sum', 'min',
                                           'max']),
            ],
            update_allowed=True
        ),
        THRESHOLD: properties.Schema(
            properties.Schema.NUMBER,
            _('Threshold to evaluate against.'),
            required=True,
            update_allowed=True
        ),
        MATCHING_METADATA: properties.Schema(
            properties.Schema.MAP,
            _('Meter should match this resource metadata (key=value) '
              'additionally to the meter_name.'),
<<<<<<< HEAD
            default={}
=======
            default={},
            update_allowed=True
>>>>>>> 6a22b12e
        ),
        QUERY: properties.Schema(
            properties.Schema.LIST,
            _('A list of query factors, each comparing '
              'a Sample attribute with a value. '
              'Implicitly combined with matching_metadata, if any.'),
            update_allowed=True,
            support_status=support.SupportStatus(version='2015.1'),
            schema=properties.Schema(
                properties.Schema.MAP,
                schema={
                    QF_FIELD: properties.Schema(
                        properties.Schema.STRING,
                        _('Name of attribute to compare. '
                          'Names of the form metadata.user_metadata.X '
                          'or metadata.metering.X are equivalent to what '
                          'you can address through matching_metadata; '
                          'the former for Nova meters, '
                          'the latter for all others. '
                          'To see the attributes of your Samples, '
                          'use `ceilometer --debug sample-list`. ')
                    ),
                    QF_OP: properties.Schema(
                        properties.Schema.STRING,
                        _('Comparison operator'),
                        constraints=[QF_OP_VALS]
                    ),
                    QF_VALUE: properties.Schema(
                        properties.Schema.STRING,
                        _('String value with which to compare')
                    )
                }
            )
        )
    }
    properties_schema.update(common_properties_schema)

    default_client_name = 'ceilometer'

    def cfn_to_ceilometer(self, stack, properties):
        """Apply all relevant compatibility xforms."""

        kwargs = actions_to_urls(stack, properties)
        kwargs['type'] = 'threshold'
        if kwargs.get(self.METER_NAME) in NOVA_METERS:
            prefix = 'user_metadata.'
        else:
            prefix = 'metering.'

        rule = {}
        for field in ['period', 'evaluation_periods', 'threshold',
                      'statistic', 'comparison_operator', 'meter_name']:
            if field in kwargs:
                rule[field] = kwargs[field]
                del kwargs[field]
        mmd = properties.get(self.MATCHING_METADATA) or {}
        query = properties.get(self.QUERY) or []

        # make sure the matching_metadata appears in the query like this:
        # {field: metadata.$prefix.x, ...}
        for m_k, m_v in six.iteritems(mmd):
            if m_k.startswith('metadata.%s' % prefix):
                key = m_k
            elif m_k.startswith(prefix):
                key = 'metadata.%s' % m_k
            else:
                key = 'metadata.%s%s' % (prefix, m_k)
            # NOTE(prazumovsky): type of query value must be a string, but
            # matching_metadata value type can not be a string, so we
            # must convert value to a string type.
            query.append(dict(field=key, op='eq', value=six.text_type(m_v)))
        if self.MATCHING_METADATA in kwargs:
            del kwargs[self.MATCHING_METADATA]
        if self.QUERY in kwargs:
            del kwargs[self.QUERY]
        if query:
            rule['query'] = query
        kwargs['threshold_rule'] = rule
        return kwargs

    def handle_create(self):
        props = self.cfn_to_ceilometer(self.stack,
                                       self.properties)
        props['name'] = self.physical_resource_name()
        alarm = self.ceilometer().alarms.create(**props)
        self.resource_id_set(alarm.alarm_id)

        # the watchrule below is for backwards compatibility.
        # 1) so we don't create watch tasks unneccessarly
        # 2) to support CW stats post, we will redirect the request
        #    to ceilometer.
        wr = watchrule.WatchRule(context=self.context,
                                 watch_name=self.physical_resource_name(),
                                 rule=self.parsed_template('Properties'),
                                 stack_id=self.stack.id)
        wr.state = wr.CEILOMETER_CONTROLLED
        wr.store()

    def handle_update(self, json_snippet, tmpl_diff, prop_diff):
        if prop_diff:
            kwargs = {'alarm_id': self.resource_id}
            kwargs.update(self.properties)
            kwargs.update(prop_diff)
            alarms_client = self.ceilometer().alarms
            alarms_client.update(**self.cfn_to_ceilometer(self.stack, kwargs))

    def handle_suspend(self):
        if self.resource_id is not None:
            self.ceilometer().alarms.update(alarm_id=self.resource_id,
                                            enabled=False)

    def handle_resume(self):
        if self.resource_id is not None:
            self.ceilometer().alarms.update(alarm_id=self.resource_id,
                                            enabled=True)

    def handle_delete(self):
        try:
            wr = watchrule.WatchRule.load(
                self.context, watch_name=self.physical_resource_name())
            wr.destroy()
        except exception.WatchRuleNotFound:
            pass

        if self.resource_id is not None:
            try:
                self.ceilometer().alarms.delete(self.resource_id)
            except Exception as ex:
                self.client_plugin().ignore_not_found(ex)


class CombinationAlarm(resource.Resource):

    support_status = support.SupportStatus(version='2014.1')

    PROPERTIES = (
        ALARM_IDS, OPERATOR,
    ) = (
        'alarm_ids', 'operator',
    )

    properties_schema = {
        ALARM_IDS: properties.Schema(
            properties.Schema.LIST,
            _('List of alarm identifiers to combine.'),
            required=True,
            constraints=[constraints.Length(min=1)],
            update_allowed=True),
        OPERATOR: properties.Schema(
            properties.Schema.STRING,
            _('Operator used to combine the alarms.'),
            constraints=[constraints.AllowedValues(['and', 'or'])],
            update_allowed=True)
    }
    properties_schema.update(common_properties_schema)

    default_client_name = 'ceilometer'

    def handle_create(self):
        properties = actions_to_urls(self.stack,
                                     self.properties)
        properties['name'] = self.physical_resource_name()
        properties['type'] = 'combination'

        alarm = self.ceilometer().alarms.create(
            **self._reformat_properties(properties))
        self.resource_id_set(alarm.alarm_id)

    def _reformat_properties(self, properties):
        combination_rule = {}
        for name in [self.ALARM_IDS, self.OPERATOR]:
            value = properties.pop(name, None)
            if value:
                combination_rule[name] = value
        if combination_rule:
            properties['combination_rule'] = combination_rule
        return properties

    def handle_update(self, json_snippet, tmpl_diff, prop_diff):
        if prop_diff:
            kwargs = {'alarm_id': self.resource_id}
            kwargs.update(prop_diff)
            alarms_client = self.ceilometer().alarms
            alarms_client.update(**self._reformat_properties(
                actions_to_urls(self.stack, kwargs)))

    def handle_suspend(self):
        self.ceilometer().alarms.update(
            alarm_id=self.resource_id, enabled=False)

    def handle_resume(self):
        self.ceilometer().alarms.update(
            alarm_id=self.resource_id, enabled=True)

    def handle_delete(self):
        try:
            self.ceilometer().alarms.delete(self.resource_id)
        except Exception as ex:
            self.client_plugin().ignore_not_found(ex)


def resource_mapping():
    return {
        'OS::Ceilometer::Alarm': CeilometerAlarm,
        'OS::Ceilometer::CombinationAlarm': CombinationAlarm,
    }<|MERGE_RESOLUTION|>--- conflicted
+++ resolved
@@ -175,12 +175,8 @@
             properties.Schema.MAP,
             _('Meter should match this resource metadata (key=value) '
               'additionally to the meter_name.'),
-<<<<<<< HEAD
-            default={}
-=======
             default={},
             update_allowed=True
->>>>>>> 6a22b12e
         ),
         QUERY: properties.Schema(
             properties.Schema.LIST,

--- conflicted
+++ resolved
@@ -158,8 +158,6 @@
                 isinstance(ex, neutron_exp.PortNotFoundClient)):
             raise ex
 
-<<<<<<< HEAD
-=======
     def handle_update(self, json_snippet, tmpl_diff, prop_diff):
         props = self.prepare_update_properties(json_snippet)
 
@@ -172,7 +170,6 @@
         attributes = self._show_resource()
         return self.is_built(attributes)
 
->>>>>>> 62c84e75
 
 def resource_mapping():
     if clients.neutronclient is None:

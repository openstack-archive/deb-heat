#
#    Licensed under the Apache License, Version 2.0 (the "License"); you may
#    not use this file except in compliance with the License. You may obtain
#    a copy of the License at
#
#         http://www.apache.org/licenses/LICENSE-2.0
#
#    Unless required by applicable law or agreed to in writing, software
#    distributed under the License is distributed on an "AS IS" BASIS, WITHOUT
#    WARRANTIES OR CONDITIONS OF ANY KIND, either express or implied. See the
#    License for the specific language governing permissions and limitations
#    under the License.

import json

from heat.common import exception
from heat.engine import attributes
from heat.engine import clients
from heat.engine import constraints
from heat.engine import properties
from heat.engine import resource
from heat.engine.resources import glance_utils
from heat.engine import scheduler
from heat.engine import support
from heat.openstack.common.importutils import try_import
from heat.openstack.common import log as logging

volume_backups = try_import('cinderclient.v1.volume_backups')

LOG = logging.getLogger(__name__)


class Volume(resource.Resource):

    PROPERTIES = (
        AVAILABILITY_ZONE, SIZE, BACKUP_ID, TAGS,
    ) = (
        'AvailabilityZone', 'Size', 'SnapshotId', 'Tags',
    )

    _TAG_KEYS = (
        TAG_KEY, TAG_VALUE,
    ) = (
        'Key', 'Value',
    )

    properties_schema = {
        AVAILABILITY_ZONE: properties.Schema(
            properties.Schema.STRING,
            _('The availability zone in which the volume will be created.'),
            required=True
        ),
        SIZE: properties.Schema(
            properties.Schema.INTEGER,
            _('The size of the volume in GB. '
              'On update only increase in size is supported.'),
            update_allowed=True,
            constraints=[
                constraints.Range(min=1),
            ]
        ),
        BACKUP_ID: properties.Schema(
            properties.Schema.STRING,
            _('If specified, the backup used as the source to create the '
              'volume.')
        ),
        TAGS: properties.Schema(
            properties.Schema.LIST,
            _('The list of tags to associate with the volume.'),
            schema=properties.Schema(
                properties.Schema.MAP,
                schema={
                    TAG_KEY: properties.Schema(
                        properties.Schema.STRING,
                        required=True
                    ),
                    TAG_VALUE: properties.Schema(
                        properties.Schema.STRING,
                        required=True
                    ),
                },
            )
        ),
    }

    _volume_creating_status = ['creating', 'restoring-backup']

    def _display_name(self):
        return self.physical_resource_name()

    def _display_description(self):
        return self.physical_resource_name()

    def _create_arguments(self):
        if self.properties[self.TAGS]:
            tags = dict((tm[self.TAG_KEY], tm[self.TAG_VALUE])
                        for tm in self.properties[self.TAGS])
        else:
            tags = None

        return {
            'size': self.properties[self.SIZE],
            'availability_zone': (self.properties[self.AVAILABILITY_ZONE] or
                                  None),
            'metadata': tags
        }

    def handle_create(self):
        backup_id = self.properties.get(self.BACKUP_ID)
        cinder = self.cinder()
        if backup_id is not None:
            if volume_backups is None:
                raise exception.Error(_('Backups not supported.'))
            vol_id = cinder.restores.restore(backup_id).volume_id

            vol = cinder.volumes.get(vol_id)
            vol.update(
                display_name=self._display_name(),
                display_description=self._display_description())
        else:
            vol = cinder.volumes.create(
                display_name=self._display_name(),
                display_description=self._display_description(),
                **self._create_arguments())
        self.resource_id_set(vol.id)

        return vol

    def check_create_complete(self, vol):
        vol.get()

        if vol.status == 'available':
            return True
        elif vol.status in self._volume_creating_status:
            return False
        else:
            raise exception.Error(vol.status)

    def _backup(self):
        backup = self.cinder().backups.create(self.resource_id)
        while backup.status == 'creating':
            yield
            backup.get()
        if backup.status != 'available':
            raise exception.Error(backup.status)

    @scheduler.wrappertask
    def _delete(self, backup=False):
        if self.resource_id is not None:
            try:
                vol = self.cinder().volumes.get(self.resource_id)

                if backup:
                    yield self._backup()
                    vol.get()

                if vol.status == 'in-use':
                    LOG.warn(_('can not delete volume when in-use'))
                    raise exception.Error(_('Volume in use'))

                vol.delete()
                while True:
                    yield
                    vol.get()
            except clients.cinderclient.exceptions.NotFound:
                self.resource_id_set(None)

    if volume_backups is not None:
        def handle_snapshot_delete(self, state):
            backup = state not in ((self.CREATE, self.FAILED),
                                   (self.UPDATE, self.FAILED))

            delete_task = scheduler.TaskRunner(self._delete, backup=backup)
            delete_task.start()
            return delete_task

    def handle_delete(self):
        delete_task = scheduler.TaskRunner(self._delete)
        delete_task.start()
        return delete_task

    def check_delete_complete(self, delete_task):
        return delete_task.step()

    def handle_update(self, json_snippet, tmpl_diff, prop_diff):
        checkers = []
        if self.SIZE in prop_diff:
            new_size = prop_diff[self.SIZE]
            vol = self.cinder().volumes.get(self.resource_id)

            if new_size < vol.size:
                raise exception.NotSupported(feature=_("Shrinking volume"))

            elif new_size > vol.size:
                if vol.attachments:
                    #NOTE(pshchelo):
                    # this relies on current behaviour of cinder attachments,
                    # i.e. volume attachments is a list with len<=1,
                    # so the volume can be attached only to single instance,
                    # and id of attachment is the same as id of the volume
                    # it describes, so detach/attach the same volume
                    # will not change volume attachment id.
                    server_id = vol.attachments[0]['server_id']
                    device = vol.attachments[0]['device']
                    attachment_id = vol.attachments[0]['id']
                    detach_task = VolumeDetachTask(self.stack, server_id,
                                                   attachment_id)
                    checkers.append(scheduler.TaskRunner(detach_task))
                    extend_task = VolumeExtendTask(self.stack, vol.id,
                                                   new_size)
                    checkers.append(scheduler.TaskRunner(extend_task))
                    attach_task = VolumeAttachTask(self.stack, server_id,
                                                   vol.id, device)
                    checkers.append(scheduler.TaskRunner(attach_task))

                else:
                    extend_task = VolumeExtendTask(self.stack, vol.id,
                                                   new_size)
                    checkers.append(scheduler.TaskRunner(extend_task))

        if checkers:
            checkers[0].start()
        return checkers

    def check_update_complete(self, checkers):
        for checker in checkers:
            if not checker.started():
                checker.start()
            if not checker.step():
                return False
        return True


class VolumeExtendTask(object):
    """A task to resize volume using Cinder API."""

    def __init__(self, stack, volume_id, size):
        self.clients = stack.clients
        self.volume_id = volume_id
        self.size = size

    def __str__(self):
        return _("Resizing volume %(vol)s to size %(size)i") % {
            'vol': self.volume_id, 'size': self.size}

    def __repr__(self):
        return "%s(%s +-> %i)" % (type(self).__name__, self.volume_id,
                                  self.size)

    def __call__(self):
        LOG.debug(str(self))

        cinder = self.clients.cinder().volumes
        vol = cinder.get(self.volume_id)

        try:
            cinder.extend(self.volume_id, self.size)
        except clients.cinderclient.exceptions.ClientException as ex:
            raise exception.Error(_(
                "Failed to extend volume %(vol)s - %(err)s") % {
                    'vol': vol.id, 'err': str(ex)})

        yield

        vol.get()
        while vol.status == 'extending':
            LOG.debug("Volume %s is being extended" % self.volume_id)
            yield
            vol.get()

        if vol.status != 'available':
            raise exception.Error(_("Resize failed: Volume %(vol)s is in "
                                    "%(status)s state.") % {
                                        'vol': vol.id, 'status': vol.status})

        LOG.info(_('%s - complete') % str(self))


class VolumeAttachTask(object):
    """A task for attaching a volume to a Nova server."""

    def __init__(self, stack, server_id, volume_id, device):
        """
        Initialise with the stack (for obtaining the clients), ID of the
        server and volume, and the device name on the server.
        """
        self.clients = stack.clients
        self.server_id = server_id
        self.volume_id = volume_id
        self.device = device
        self.attachment_id = None

    def __str__(self):
        """Return a human-readable string description of the task."""
        return 'Attaching Volume %s to Instance %s as %s' % (self.volume_id,
                                                             self.server_id,
                                                             self.device)

    def __repr__(self):
        """Return a brief string description of the task."""
        return '%s(%s -> %s [%s])' % (type(self).__name__,
                                      self.volume_id,
                                      self.server_id,
                                      self.device)

    def __call__(self):
        """Return a co-routine which runs the task."""
        LOG.debug(str(self))

        va = self.clients.nova().volumes.create_server_volume(
            server_id=self.server_id,
            volume_id=self.volume_id,
            device=self.device)
        self.attachment_id = va.id
        yield

        vol = self.clients.cinder().volumes.get(self.volume_id)
        while vol.status == 'available' or vol.status == 'attaching':
            LOG.debug('%(name)s - volume status: %(status)s'
                      % {'name': str(self), 'status': vol.status})
            yield
            vol.get()

        if vol.status != 'in-use':
            raise exception.Error(vol.status)

        LOG.info(_('%s - complete') % str(self))


class VolumeDetachTask(object):
    """A task for detaching a volume from a Nova server."""

    def __init__(self, stack, server_id, attachment_id):
        """
        Initialise with the stack (for obtaining the clients), and the IDs of
        the server and volume.
        """
        self.clients = stack.clients
        self.server_id = server_id
        self.attachment_id = attachment_id

    def __str__(self):
        """Return a human-readable string description of the task."""
        return _('Removing attachment %(att)s from Instance %(srv)s') % {
            'att': self.attachment_id, 'srv': self.server_id}

    def __repr__(self):
        """Return a brief string description of the task."""
        return '%s(%s -/> %s)' % (type(self).__name__,
                                  self.attachment_id,
                                  self.server_id)

    def __call__(self):
        """Return a co-routine which runs the task."""
        LOG.debug(str(self))

        server_api = self.clients.nova().volumes

<<<<<<< HEAD
        server_api = self.clients.nova().volumes

=======
>>>>>>> 3ac07c23
        # get reference to the volume while it is attached
        try:
            nova_vol = server_api.get_server_volume(self.server_id,
                                                    self.attachment_id)
            vol = self.clients.cinder().volumes.get(nova_vol.id)
        except (clients.cinderclient.exceptions.NotFound,
                clients.novaclient.exceptions.BadRequest,
                clients.novaclient.exceptions.NotFound):
<<<<<<< HEAD
            logger.warning(_('%s - volume not found') % str(self))
=======
            LOG.warning(_('%s - volume not found') % str(self))
>>>>>>> 3ac07c23
            return

        # detach the volume using volume_attachment
        try:
            server_api.delete_server_volume(self.server_id, self.attachment_id)
        except (clients.novaclient.exceptions.BadRequest,
                clients.novaclient.exceptions.NotFound) as e:
<<<<<<< HEAD
            logger.warning('%(res)s - %(err)s' % {'res': str(self),
                                                  'err': str(e)})
=======
            LOG.warning(_('%(res)s - %(err)s') % {'res': str(self),
                                                  'err': e})
>>>>>>> 3ac07c23

        yield

        try:
            while vol.status in ('in-use', 'detaching'):
                LOG.debug('%s - volume still in use' % str(self))
                yield
<<<<<<< HEAD

                try:
                    server_api.delete_server_volume(self.server_id,
                                                    self.attachment_id)
                except (clients.novaclient.exceptions.BadRequest,
                        clients.novaclient.exceptions.NotFound):
                    pass
=======
>>>>>>> 3ac07c23
                vol.get()

            LOG.info(_('%(name)s - status: %(status)s')
                     % {'name': str(self), 'status': vol.status})
            if vol.status != 'available':
                raise exception.Error(vol.status)

        except clients.cinderclient.exceptions.NotFound:
            LOG.warning(_('%s - volume not found') % str(self))

        # The next check is needed for immediate reattachment when updating:
        # there might be some time between cinder marking volume as 'available'
        # and nova removing attachment from its own objects, so we
        # check that nova already knows that the volume is detached
        def server_has_attachment(server_id, attachment_id):
            try:
                server_api.get_server_volume(server_id, attachment_id)
            except clients.novaclient.exceptions.NotFound:
                return False
            return True

        while server_has_attachment(self.server_id, self.attachment_id):
            LOG.info(_("Server %(srv)s still has attachment %(att)s.")
                     % {'att': self.attachment_id, 'srv': self.server_id})
            yield

        LOG.info(_("Volume %(vol)s is detached from server %(srv)s")
                 % {'vol': vol.id, 'srv': self.server_id})

        # The next check is needed for immediate reattachment when updating:
        # as the volume info is taken from cinder, but the detach
        # request is sent to nova, there might be some time
        # between cinder marking volume as 'available' and
        # nova removing attachment from it's own objects, so we
        # check that nova already knows that the volume is detached
        def server_has_attachment(server_id, attachment_id):
            try:
                server_api.get_server_volume(server_id, attachment_id)
            except clients.novaclient.exceptions.NotFound:
                return False
            return True

        while server_has_attachment(self.server_id, self.attachment_id):
            logger.info(_("Server %(srv)s still has attachment %(att)s.") %
                        {'att': self.attachment_id, 'srv': self.server_id})
            yield

        logger.info(_("Volume %(vol)s is detached from server %(srv)s") %
                    {'vol': vol.id, 'srv': self.server_id})


class VolumeAttachment(resource.Resource):
    PROPERTIES = (
        INSTANCE_ID, VOLUME_ID, DEVICE,
    ) = (
        'InstanceId', 'VolumeId', 'Device',
    )

    properties_schema = {
        INSTANCE_ID: properties.Schema(
            properties.Schema.STRING,
            _('The ID of the instance to which the volume attaches.'),
            required=True,
            update_allowed=True
        ),
        VOLUME_ID: properties.Schema(
            properties.Schema.STRING,
            _('The ID of the volume to be attached.'),
            required=True,
            update_allowed=True
        ),
        DEVICE: properties.Schema(
            properties.Schema.STRING,
            _('The device where the volume is exposed on the instance. This '
              'assignment may not be honored and it is advised that the path '
              '/dev/disk/by-id/virtio-<VolumeId> be used instead.'),
            required=True,
            update_allowed=True,
            constraints=[
                constraints.AllowedPattern('/dev/vd[b-z]'),
            ]
        ),
    }

    update_allowed_keys = ('Properties',)

    def handle_create(self):
        server_id = self.properties[self.INSTANCE_ID]
        volume_id = self.properties[self.VOLUME_ID]
        dev = self.properties[self.DEVICE]

        attach_task = VolumeAttachTask(self.stack, server_id, volume_id, dev)
        attach_runner = scheduler.TaskRunner(attach_task)

        attach_runner.start()

        self.resource_id_set(attach_task.attachment_id)

        return attach_runner

    def check_create_complete(self, attach_runner):
        return attach_runner.step()

    def handle_delete(self):
        server_id = self.properties[self.INSTANCE_ID]
        detach_task = VolumeDetachTask(self.stack, server_id, self.resource_id)
        scheduler.TaskRunner(detach_task)()

    def handle_update(self, json_snippet, tmpl_diff, prop_diff):
        checkers = []
        if prop_diff:
            # Even though some combinations of changed properties
            # could be updated in UpdateReplace manner,
            # we still first detach the old resource so that
            # self.resource_id is not replaced prematurely
            volume_id = self.properties.get(self.VOLUME_ID)
            if self.VOLUME_ID in prop_diff:
                volume_id = prop_diff.get(self.VOLUME_ID)

            device = self.properties.get(self.DEVICE)
            if self.DEVICE in prop_diff:
                device = prop_diff.get(self.DEVICE)

            server_id = self.properties.get(self.INSTANCE_ID)
            detach_task = VolumeDetachTask(self.stack, server_id,
                                           self.resource_id)
            checkers.append(scheduler.TaskRunner(detach_task))

            if self.INSTANCE_ID in prop_diff:
                server_id = prop_diff.get(self.INSTANCE_ID)
            attach_task = VolumeAttachTask(self.stack, server_id,
                                           volume_id, device)

            checkers.append(scheduler.TaskRunner(attach_task))

        if checkers:
            checkers[0].start()
        return checkers

    def check_update_complete(self, checkers):
        for checker in checkers:
            if not checker.started():
                checker.start()
            if not checker.step():
                return False
        self.resource_id_set(checkers[-1]._task.attachment_id)
        return True


class CinderVolume(Volume):

    PROPERTIES = (
        AVAILABILITY_ZONE, SIZE, SNAPSHOT_ID, BACKUP_ID, NAME,
        DESCRIPTION, VOLUME_TYPE, METADATA, IMAGE_REF, IMAGE,
        SOURCE_VOLID,
    ) = (
        'availability_zone', 'size', 'snapshot_id', 'backup_id', 'name',
        'description', 'volume_type', 'metadata', 'imageRef', 'image',
        'source_volid',
    )

    ATTRIBUTES = (
        AVAILABILITY_ZONE_ATTR, SIZE_ATTR, SNAPSHOT_ID_ATTR, DISPLAY_NAME,
        DISPLAY_DESCRIPTION, VOLUME_TYPE_ATTR, METADATA_ATTR,
        SOURCE_VOLID_ATTR, STATUS, CREATED_AT, BOOTABLE,
    ) = (
        'availability_zone', 'size', 'snapshot_id', 'display_name',
        'display_description', 'volume_type', 'metadata',
        'source_volid', 'status', 'created_at', 'bootable',
    )

    properties_schema = {
        AVAILABILITY_ZONE: properties.Schema(
            properties.Schema.STRING,
            _('The availability zone in which the volume will be created.')
        ),
        SIZE: properties.Schema(
            properties.Schema.INTEGER,
            _('The size of the volume in GB. '
              'On update only increase in size is supported.'),
            update_allowed=True,
            constraints=[
                constraints.Range(min=1),
            ]
        ),
        SNAPSHOT_ID: properties.Schema(
            properties.Schema.STRING,
            _('If specified, the snapshot to create the volume from.')
        ),
        BACKUP_ID: properties.Schema(
            properties.Schema.STRING,
            _('If specified, the backup to create the volume from.')
        ),
        NAME: properties.Schema(
            properties.Schema.STRING,
            _('A name used to distinguish the volume.')
        ),
        DESCRIPTION: properties.Schema(
            properties.Schema.STRING,
            _('A description of the volume.')
        ),
        VOLUME_TYPE: properties.Schema(
            properties.Schema.STRING,
            _('If specified, the type of volume to use, mapping to a '
              'specific backend.')
        ),
        METADATA: properties.Schema(
            properties.Schema.MAP,
            _('Key/value pairs to associate with the volume.')
        ),
        IMAGE_REF: properties.Schema(
            properties.Schema.STRING,
            _('The ID of the image to create the volume from.'),
            support_status=support.SupportStatus(
                support.DEPRECATED,
                _('Use property %s.') % IMAGE)
        ),
        IMAGE: properties.Schema(
            properties.Schema.STRING,
            _('If specified, the name or ID of the image to create the '
              'volume from.'),
            constraints=[
                constraints.CustomConstraint('glance.image')
            ]
        ),
        SOURCE_VOLID: properties.Schema(
            properties.Schema.STRING,
            _('If specified, the volume to use as source.')
        ),
    }

    attributes_schema = {
        AVAILABILITY_ZONE_ATTR: attributes.Schema(
            _('The availability zone in which the volume is located.')
        ),
        SIZE_ATTR: attributes.Schema(
            _('The size of the volume in GB.')
        ),
        SNAPSHOT_ID_ATTR: attributes.Schema(
            _('The snapshot the volume was created from, if any.')
        ),
        DISPLAY_NAME: attributes.Schema(
            _('Name of the volume.')
        ),
        DISPLAY_DESCRIPTION: attributes.Schema(
            _('Description of the volume.')
        ),
        VOLUME_TYPE_ATTR: attributes.Schema(
            _('The type of the volume mapping to a backend, if any.')
        ),
        METADATA_ATTR: attributes.Schema(
            _('Key/value pairs associated with the volume.')
        ),
        SOURCE_VOLID_ATTR: attributes.Schema(
            _('The volume used as source, if any.')
        ),
        STATUS: attributes.Schema(
            _('The current status of the volume.')
        ),
        CREATED_AT: attributes.Schema(
            _('The timestamp indicating volume creation.')
        ),
        BOOTABLE: attributes.Schema(
            _('Boolean indicating if the volume can be booted or not.')
        ),
    }

    _volume_creating_status = ['creating', 'restoring-backup', 'downloading']

    def _display_name(self):
        name = self.properties[self.NAME]
        if name:
            return name
        return super(CinderVolume, self)._display_name()

    def _display_description(self):
        return self.properties[self.DESCRIPTION]

    def _create_arguments(self):
        arguments = {
            'size': self.properties[self.SIZE],
            'availability_zone': self.properties[self.AVAILABILITY_ZONE]
        }
        if self.properties.get(self.IMAGE):
            arguments['imageRef'] = glance_utils.get_image_id(
                self.glance(), self.properties[self.IMAGE])
        elif self.properties.get(self.IMAGE_REF):
            arguments['imageRef'] = self.properties[self.IMAGE_REF]

        optionals = (self.SNAPSHOT_ID, self.VOLUME_TYPE, self.SOURCE_VOLID,
                     self.METADATA)
        arguments.update((prop, self.properties[prop]) for prop in optionals
                         if self.properties[prop])
        return arguments

    def _resolve_attribute(self, name):
        vol = self.cinder().volumes.get(self.resource_id)
        if name == 'metadata':
            return unicode(json.dumps(vol.metadata))
        return unicode(getattr(vol, name))


class CinderVolumeAttachment(VolumeAttachment):

    PROPERTIES = (
        INSTANCE_ID, VOLUME_ID, DEVICE,
    ) = (
        'instance_uuid', 'volume_id', 'mountpoint',
    )

    properties_schema = {
        INSTANCE_ID: properties.Schema(
            properties.Schema.STRING,
            _('The ID of the server to which the volume attaches.'),
            required=True,
            update_allowed=True
        ),
        VOLUME_ID: properties.Schema(
            properties.Schema.STRING,
            _('The ID of the volume to be attached.'),
            required=True,
            update_allowed=True
        ),
        DEVICE: properties.Schema(
            properties.Schema.STRING,
            _('The location where the volume is exposed on the instance. This '
              'assignment may not be honored and it is advised that the path '
              '/dev/disk/by-id/virtio-<VolumeId> be used instead.'),
            update_allowed=True
        ),
    }


def resource_mapping():
    return {
        'AWS::EC2::Volume': Volume,
        'AWS::EC2::VolumeAttachment': VolumeAttachment,
        'OS::Cinder::Volume': CinderVolume,
        'OS::Cinder::VolumeAttachment': CinderVolumeAttachment,
    }<|MERGE_RESOLUTION|>--- conflicted
+++ resolved
@@ -356,11 +356,6 @@
 
         server_api = self.clients.nova().volumes
 
-<<<<<<< HEAD
-        server_api = self.clients.nova().volumes
-
-=======
->>>>>>> 3ac07c23
         # get reference to the volume while it is attached
         try:
             nova_vol = server_api.get_server_volume(self.server_id,
@@ -369,11 +364,7 @@
         except (clients.cinderclient.exceptions.NotFound,
                 clients.novaclient.exceptions.BadRequest,
                 clients.novaclient.exceptions.NotFound):
-<<<<<<< HEAD
-            logger.warning(_('%s - volume not found') % str(self))
-=======
             LOG.warning(_('%s - volume not found') % str(self))
->>>>>>> 3ac07c23
             return
 
         # detach the volume using volume_attachment
@@ -381,13 +372,8 @@
             server_api.delete_server_volume(self.server_id, self.attachment_id)
         except (clients.novaclient.exceptions.BadRequest,
                 clients.novaclient.exceptions.NotFound) as e:
-<<<<<<< HEAD
-            logger.warning('%(res)s - %(err)s' % {'res': str(self),
-                                                  'err': str(e)})
-=======
             LOG.warning(_('%(res)s - %(err)s') % {'res': str(self),
                                                   'err': e})
->>>>>>> 3ac07c23
 
         yield
 
@@ -395,16 +381,6 @@
             while vol.status in ('in-use', 'detaching'):
                 LOG.debug('%s - volume still in use' % str(self))
                 yield
-<<<<<<< HEAD
-
-                try:
-                    server_api.delete_server_volume(self.server_id,
-                                                    self.attachment_id)
-                except (clients.novaclient.exceptions.BadRequest,
-                        clients.novaclient.exceptions.NotFound):
-                    pass
-=======
->>>>>>> 3ac07c23
                 vol.get()
 
             LOG.info(_('%(name)s - status: %(status)s')

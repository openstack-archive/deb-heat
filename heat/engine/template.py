--- conflicted
+++ resolved
@@ -190,13 +190,6 @@
     def validate(self):
         '''Validate the template.
 
-<<<<<<< HEAD
-        Only validates the top-level sections of the template. Syntax inside
-        sections is not checked here but in code parts that are responsible
-        for working with the respective sections.
-        '''
-
-=======
         Validates the top-level sections of the template as well as syntax
         inside select sections. Some sections are not checked here but in
         code parts that are responsible for working with the respective
@@ -205,13 +198,10 @@
         '''
 
         # check top-level sections
->>>>>>> 3ac07c23
         for k in self.t.keys():
             if k not in self.SECTIONS:
                 raise exception.InvalidTemplateSection(section=k)
 
-<<<<<<< HEAD
-=======
         # check resources
         tmpl_resources = self[self.RESOURCES]
         if not tmpl_resources:
@@ -233,7 +223,6 @@
                             'Found a [%s] instead') % type_res
                 raise exception.StackValidationFailed(message=message)
 
->>>>>>> 3ac07c23
 
 def parse(functions, stack, snippet):
     recurse = functools.partial(parse, functions, stack)

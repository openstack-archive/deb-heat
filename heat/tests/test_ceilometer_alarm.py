#
#    Licensed under the Apache License, Version 2.0 (the "License"); you may
#    not use this file except in compliance with the License. You may obtain
#    a copy of the License at
#
#         http://www.apache.org/licenses/LICENSE-2.0
#
#    Unless required by applicable law or agreed to in writing, software
#    distributed under the License is distributed on an "AS IS" BASIS, WITHOUT
#    WARRANTIES OR CONDITIONS OF ANY KIND, either express or implied. See the
#    License for the specific language governing permissions and limitations
#    under the License.

import copy
import json

from ceilometerclient import exc as ceilometerclient_exc
import mox
from oslo.config import cfg
import six

from heat.common import exception
from heat.common import template_format
from heat.engine.clients.os import ceilometer
from heat.engine import parser
from heat.engine import properties as props
from heat.engine import resource
from heat.engine.resources.ceilometer import alarm
from heat.engine import rsrc_defn
from heat.engine import scheduler
from heat.tests import common
from heat.tests import generic_resource
from heat.tests import utils


alarm_template = '''
{
  "AWSTemplateFormatVersion" : "2010-09-09",
  "Description" : "Alarm Test",
  "Parameters" : {},
  "Resources" : {
    "MEMAlarmHigh": {
     "Type": "OS::Ceilometer::Alarm",
     "Properties": {
        "description": "Scale-up if MEM > 50% for 1 minute",
        "meter_name": "MemoryUtilization",
        "statistic": "avg",
        "period": "60",
        "evaluation_periods": "1",
        "threshold": "50",
        "alarm_actions": [],
        "matching_metadata": {},
        "comparison_operator": "gt"
      }
    },
    "signal_handler" : {
      "Type" : "SignalResourceType"
    }
  }
}
'''

not_string_alarm_template = '''
{
  "AWSTemplateFormatVersion" : "2010-09-09",
  "Description" : "Alarm Test",
  "Parameters" : {},
  "Resources" : {
    "MEMAlarmHigh": {
     "Type": "OS::Ceilometer::Alarm",
     "Properties": {
        "description": "Scale-up if MEM > 50% for 1 minute",
        "meter_name": "MemoryUtilization",
        "statistic": "avg",
        "period": 60,
        "evaluation_periods": 1,
        "threshold": 50,
        "alarm_actions": [],
        "matching_metadata": {},
        "comparison_operator": "gt"
      }
    },
    "signal_handler" : {
      "Type" : "SignalResourceType"
    }
  }
}
'''

combination_alarm_template = '''
{
  "AWSTemplateFormatVersion" : "2010-09-09",
  "Description" : "Combination Alarm Test",
  "Resources" : {
    "CombinAlarm": {
     "Type": "OS::Ceilometer::CombinationAlarm",
     "Properties": {
        "description": "Do stuff in combination",
        "alarm_ids": ["alarm1", "alarm2"],
        "operator": "and",
        "alarm_actions": [],
      }
    }
  }
}
'''


class FakeCeilometerAlarm(object):
    alarm_id = 'foo'


class FakeCeilometerAlarms(object):
    def create(self, **kwargs):
        pass

    def update(self, **kwargs):
        pass

    def delete(self, alarm_id):
        pass


class FakeCeilometerClient(object):
    alarms = FakeCeilometerAlarms()


class CeilometerAlarmTest(common.HeatTestCase):
    def setUp(self):
        super(CeilometerAlarmTest, self).setUp()

        resource._register_class('SignalResourceType',
                                 generic_resource.SignalResource)

        cfg.CONF.set_default('heat_waitcondition_server_url',
                             'http://server.test:8000/v1/waitcondition')

        self.stub_keystoneclient()
        self.fa = FakeCeilometerClient()

    def create_stack(self, template=None):
        if template is None:
            template = alarm_template
        temp = template_format.parse(template)
        template = parser.Template(temp)
        ctx = utils.dummy_context()
        ctx.tenant_id = 'test_tenant'
        stack = parser.Stack(ctx, utils.random_name(), template,
                             disable_rollback=True)
        stack.store()

        self.m.StubOutWithMock(alarm.CeilometerAlarm, 'ceilometer')
        alarm.CeilometerAlarm.ceilometer().MultipleTimes().AndReturn(
            self.fa)

        al = copy.deepcopy(temp['Resources']['MEMAlarmHigh']['Properties'])
        al['description'] = mox.IgnoreArg()
        al['name'] = mox.IgnoreArg()
        al['alarm_actions'] = mox.IgnoreArg()
        al['insufficient_data_actions'] = None
        al['ok_actions'] = None
        al['repeat_actions'] = True
        al['enabled'] = True
<<<<<<< HEAD
        al['evaluation_periods'] = 1
        al['period'] = 60
        al['threshold'] = 50
        if 'matching_metadata' in al:
            al['matching_metadata'] = dict(
                ('metadata.metering.%s' % k, v)
                for k, v in al['matching_metadata'].items())
        else:
            al['matching_metadata'] = {}
=======
        rule = dict(
            period=60,
            evaluation_periods=1,
            threshold=50)
        for field in ['period', 'evaluation_periods', 'threshold']:
            del al[field]
        for field in ['statistic', 'comparison_operator', 'meter_name']:
            rule[field] = al[field]
            del al[field]
        if 'query' in al and al['query']:
            query = al['query']
        else:
            query = []
        if 'query' in al:
            del al['query']
        if 'matching_metadata' in al and al['matching_metadata']:
            for k, v in al['matching_metadata'].items():
                key = 'metadata.metering.' + k
                query.append(dict(field=key, op='eq', value=six.text_type(v)))
        if 'matching_metadata' in al:
            del al['matching_metadata']
        if query:
            rule['query'] = query
        al['threshold_rule'] = rule
        al['type'] = 'threshold'
>>>>>>> 6a22b12e
        self.m.StubOutWithMock(self.fa.alarms, 'create')
        self.fa.alarms.create(**al).AndReturn(FakeCeilometerAlarm())
        return stack

    def test_mem_alarm_high_update_no_replace(self):
        '''
        Make sure that we can change the update-able properties
        without replacing the Alarm rsrc.
        '''
        #short circuit the alarm's references
        t = template_format.parse(alarm_template)
        properties = t['Resources']['MEMAlarmHigh']['Properties']
        properties['alarm_actions'] = ['signal_handler']
        properties['matching_metadata'] = {'a': 'v'}
        properties['query'] = [dict(field='b', op='eq', value='w')]

        self.stack = self.create_stack(template=json.dumps(t))
        self.m.StubOutWithMock(self.fa.alarms, 'update')
        schema = props.schemata(alarm.CeilometerAlarm.properties_schema)
        exns = ['period', 'evaluation_periods', 'threshold',
                'statistic', 'comparison_operator', 'meter_name',
                'matching_metadata', 'query']
        al2 = dict((k, mox.IgnoreArg())
                   for k, s in schema.items()
                   if s.update_allowed and k not in exns)
        al2['alarm_id'] = mox.IgnoreArg()
<<<<<<< HEAD
        del al2['enabled']
        del al2['repeat_actions']
=======
        al2['type'] = 'threshold'
        al2['threshold_rule'] = dict(
            meter_name=properties['meter_name'],
            period=90,
            evaluation_periods=2,
            threshold=39,
            statistic='max',
            comparison_operator='lt',
            query=[
                dict(field='c', op='ne', value='z'),
                dict(field='metadata.metering.x', op='eq', value='y')
            ])
>>>>>>> 6a22b12e
        self.fa.alarms.update(**al2).AndReturn(None)

        self.m.ReplayAll()
        self.stack.create()
        rsrc = self.stack['MEMAlarmHigh']

        properties = copy.copy(rsrc.properties.data)
        properties.update({
            'comparison_operator': 'lt',
            'description': 'fruity',
            'evaluation_periods': '2',
            'period': '90',
            'enabled': True,
            'repeat_actions': True,
            'statistic': 'max',
            'threshold': '39',
            'insufficient_data_actions': [],
            'alarm_actions': [],
            'ok_actions': ['signal_handler'],
            'matching_metadata': {'x': 'y'},
            'query': [dict(field='c', op='ne', value='z')]
        })
        snippet = rsrc_defn.ResourceDefinition(rsrc.name,
                                               rsrc.type(),
                                               properties)

        scheduler.TaskRunner(rsrc.update, snippet)()

        self.m.VerifyAll()

    def test_mem_alarm_high_update_replace(self):
        '''
        Make sure that the Alarm resource IS replaced when non-update-able
        properties are changed.
        '''
        t = template_format.parse(alarm_template)
        properties = t['Resources']['MEMAlarmHigh']['Properties']
        properties['alarm_actions'] = ['signal_handler']
        properties['matching_metadata'] = {'a': 'v'}

        self.stack = self.create_stack(template=json.dumps(t))

        self.m.ReplayAll()
        self.stack.create()
        rsrc = self.stack['MEMAlarmHigh']

        properties = copy.copy(rsrc.properties.data)
        properties['meter_name'] = 'temp'
        snippet = rsrc_defn.ResourceDefinition(rsrc.name,
                                               rsrc.type(),
                                               properties)

        updater = scheduler.TaskRunner(rsrc.update, snippet)
        self.assertRaises(resource.UpdateReplace, updater)

        self.m.VerifyAll()

    def test_mem_alarm_suspend_resume(self):
        """
        Make sure that the Alarm resource gets disabled on suspend
        and reenabled on resume.
        """
        self.stack = self.create_stack()

        self.m.StubOutWithMock(self.fa.alarms, 'update')
        al_suspend = {'alarm_id': mox.IgnoreArg(),
                      'enabled': False}
        self.fa.alarms.update(**al_suspend).AndReturn(None)
        al_resume = {'alarm_id': mox.IgnoreArg(),
                     'enabled': True}
        self.fa.alarms.update(**al_resume).AndReturn(None)
        self.m.ReplayAll()

        self.stack.create()
        rsrc = self.stack['MEMAlarmHigh']
        scheduler.TaskRunner(rsrc.suspend)()
        self.assertEqual((rsrc.SUSPEND, rsrc.COMPLETE), rsrc.state)
        scheduler.TaskRunner(rsrc.resume)()
        self.assertEqual((rsrc.RESUME, rsrc.COMPLETE), rsrc.state)

        self.m.VerifyAll()

    def test_mem_alarm_high_correct_int_parameters(self):
        self.stack = self.create_stack(not_string_alarm_template)

        self.m.ReplayAll()
        self.stack.create()
        rsrc = self.stack['MEMAlarmHigh']
        self.assertEqual((rsrc.CREATE, rsrc.COMPLETE), rsrc.state)
        self.assertIsNone(rsrc.validate())

        self.assertIsInstance(rsrc.properties['evaluation_periods'], int)
        self.assertIsInstance(rsrc.properties['period'], int)
        self.assertIsInstance(rsrc.properties['threshold'], int)

        self.m.VerifyAll()

<<<<<<< HEAD
=======
    def test_alarm_metadata_prefix(self):
        t = template_format.parse(alarm_template)
        properties = t['Resources']['MEMAlarmHigh']['Properties']
        # Test for bug/1383521, where meter_name is in NOVA_METERS
        properties[alarm.CeilometerAlarm.METER_NAME] = 'memory.usage'
        properties['matching_metadata'] =\
            {'metadata.user_metadata.groupname': 'foo'}

        self.stack = self.create_stack(template=json.dumps(t))

        rsrc = self.stack['MEMAlarmHigh']
        rsrc.properties.data = rsrc.cfn_to_ceilometer(self.stack, properties)
        self.assertIsNone(rsrc.properties.data.get('matching_metadata'))
        query = rsrc.properties.data['threshold_rule']['query']
        expected_query = [{'field': u'metadata.user_metadata.groupname',
                           'value': u'foo', 'op': 'eq'}]
        self.assertEqual(expected_query, query)

    def test_mem_alarm_high_correct_matching_metadata(self):
        t = template_format.parse(alarm_template)
        properties = t['Resources']['MEMAlarmHigh']['Properties']
        properties['matching_metadata'] = {'fro': 'bar',
                                           'bro': True,
                                           'dro': 1234,
                                           'pro': '{"Mem": {"Ala": {"Hig"}}}',
                                           'tro': [1, 2, 3, 4]}

        self.stack = self.create_stack(template=json.dumps(t))

        self.m.ReplayAll()
        self.stack.create()
        rsrc = self.stack['MEMAlarmHigh']
        self.assertEqual((rsrc.CREATE, rsrc.COMPLETE), rsrc.state)
        rsrc.properties.data = rsrc.cfn_to_ceilometer(self.stack, properties)
        self.assertIsNone(rsrc.properties.data.get('matching_metadata'))
        for key in rsrc.properties.data['threshold_rule']['query']:
            self.assertIsInstance(key['value'], six.text_type)

        self.m.VerifyAll()

>>>>>>> 6a22b12e
    def test_no_matching_metadata(self):
        """Make sure that we can pass in an empty matching_metadata."""

        t = template_format.parse(alarm_template)
        properties = t['Resources']['MEMAlarmHigh']['Properties']
        properties['alarm_actions'] = ['signal_handler']
        del properties['matching_metadata']

        self.stack = self.create_stack(template=json.dumps(t))

        self.m.ReplayAll()
        self.stack.create()
        rsrc = self.stack['MEMAlarmHigh']
        self.assertEqual((rsrc.CREATE, rsrc.COMPLETE), rsrc.state)
        self.assertIsNone(rsrc.validate())

        self.m.VerifyAll()

    def test_mem_alarm_high_not_correct_string_parameters(self):
        snippet = template_format.parse(not_string_alarm_template)
        for p in ('period', 'evaluation_periods'):
            snippet['Resources']['MEMAlarmHigh']['Properties'][p] = '60a'
            stack = utils.parse_stack(snippet)

            resource_defns = stack.t.resource_definitions(stack)
            rsrc = alarm.CeilometerAlarm(
                'MEMAlarmHigh', resource_defns['MEMAlarmHigh'], stack)
            error = self.assertRaises(exception.StackValidationFailed,
                                      rsrc.validate)
            self.assertEqual(
                "Property error : MEMAlarmHigh: %s Value '60a' is not an "
                "integer" % p, six.text_type(error))

    def test_mem_alarm_high_not_integer_parameters(self):
        snippet = template_format.parse(not_string_alarm_template)
        for p in ('period', 'evaluation_periods'):
            snippet['Resources']['MEMAlarmHigh']['Properties'][p] = [60]
            stack = utils.parse_stack(snippet)

            resource_defns = stack.t.resource_definitions(stack)
            rsrc = alarm.CeilometerAlarm(
                'MEMAlarmHigh', resource_defns['MEMAlarmHigh'], stack)
            error = self.assertRaises(exception.StackValidationFailed,
                                      rsrc.validate)
            self.assertEqual(
                "Property error : MEMAlarmHigh: %s int() argument must be "
                "a string or a number, not 'list'" % p, six.text_type(error))

    def test_mem_alarm_high_check_not_required_parameters(self):
        snippet = template_format.parse(not_string_alarm_template)
        snippet['Resources']['MEMAlarmHigh']['Properties'].pop('meter_name')
        stack = utils.parse_stack(snippet)

        resource_defns = stack.t.resource_definitions(stack)
        rsrc = alarm.CeilometerAlarm(
            'MEMAlarmHigh', resource_defns['MEMAlarmHigh'], stack)
        error = self.assertRaises(exception.StackValidationFailed,
                                  rsrc.validate)
        self.assertEqual(
            "Property error : MEMAlarmHigh: Property meter_name not assigned",
            six.text_type(error))

        for p in ('period', 'evaluation_periods', 'statistic',
                  'comparison_operator'):
            snippet = template_format.parse(not_string_alarm_template)
            snippet['Resources']['MEMAlarmHigh']['Properties'].pop(p)
            stack = utils.parse_stack(snippet)

            resource_defns = stack.t.resource_definitions(stack)
            rsrc = alarm.CeilometerAlarm(
                'MEMAlarmHigh', resource_defns['MEMAlarmHigh'], stack)
            self.assertIsNone(rsrc.validate())

    def test_delete_alarm_not_found(self):
        t = template_format.parse(alarm_template)

        self.stack = self.create_stack(template=json.dumps(t))
        self.m.StubOutWithMock(self.fa.alarms, 'delete')
        self.fa.alarms.delete('foo').AndRaise(
            ceilometerclient_exc.HTTPNotFound())

        self.m.ReplayAll()
        self.stack.create()
        rsrc = self.stack['MEMAlarmHigh']

        scheduler.TaskRunner(rsrc.delete)()
        self.assertEqual((rsrc.DELETE, rsrc.COMPLETE), rsrc.state)

        self.m.VerifyAll()


class CombinationAlarmTest(common.HeatTestCase):

    def setUp(self):
        super(CombinationAlarmTest, self).setUp()
        self.fc = FakeCeilometerClient()
        self.m.StubOutWithMock(ceilometer.CeilometerClientPlugin, '_create')

    def create_alarm(self):
        ceilometer.CeilometerClientPlugin._create().AndReturn(
            self.fc)
        self.m.StubOutWithMock(self.fc.alarms, 'create')
        self.fc.alarms.create(
            alarm_actions=[],
            description=u'Do stuff in combination',
            enabled=True,
            insufficient_data_actions=None,
            ok_actions=None,
            name=mox.IgnoreArg(), type='combination',
            repeat_actions=True,
            combination_rule={'alarm_ids': [u'alarm1', u'alarm2'],
                              'operator': u'and'}
        ).AndReturn(FakeCeilometerAlarm())
        snippet = template_format.parse(combination_alarm_template)
        stack = utils.parse_stack(snippet)
        resource_defns = stack.t.resource_definitions(stack)
        return alarm.CombinationAlarm(
            'CombinAlarm', resource_defns['CombinAlarm'], stack)

    def test_create(self):
        rsrc = self.create_alarm()

        self.m.ReplayAll()
        scheduler.TaskRunner(rsrc.create)()
        self.assertEqual((rsrc.CREATE, rsrc.COMPLETE), rsrc.state)
        self.assertEqual('foo', rsrc.resource_id)
        self.m.VerifyAll()

    def test_invalid_alarm_list(self):
        snippet = template_format.parse(combination_alarm_template)
        snippet['Resources']['CombinAlarm']['Properties']['alarm_ids'] = []
        stack = utils.parse_stack(snippet)
        resource_defns = stack.t.resource_definitions(stack)
        rsrc = alarm.CombinationAlarm(
            'CombinAlarm', resource_defns['CombinAlarm'], stack)
        error = self.assertRaises(exception.StackValidationFailed,
                                  rsrc.validate)
        self.assertEqual(
            "Property error : CombinAlarm: alarm_ids length (0) is out of "
            "range (min: 1, max: None)", six.text_type(error))

    def test_update(self):
        rsrc = self.create_alarm()
        self.m.StubOutWithMock(self.fc.alarms, 'update')
        self.fc.alarms.update(
            alarm_id='foo',
            combination_rule={'alarm_ids': [u'alarm1', u'alarm3']})

        self.m.ReplayAll()
        scheduler.TaskRunner(rsrc.create)()

        update_template = copy.deepcopy(rsrc.t)
        update_template['Properties']['alarm_ids'] = ['alarm1', 'alarm3']
        scheduler.TaskRunner(rsrc.update, update_template)()
        self.assertEqual((rsrc.UPDATE, rsrc.COMPLETE), rsrc.state)

        self.m.VerifyAll()

    def test_suspend(self):
        rsrc = self.create_alarm()
        self.m.StubOutWithMock(self.fc.alarms, 'update')
        self.fc.alarms.update(alarm_id='foo', enabled=False)

        self.m.ReplayAll()
        scheduler.TaskRunner(rsrc.create)()

        scheduler.TaskRunner(rsrc.suspend)()
        self.assertEqual((rsrc.SUSPEND, rsrc.COMPLETE), rsrc.state)

        self.m.VerifyAll()

    def test_resume(self):
        rsrc = self.create_alarm()
        self.m.StubOutWithMock(self.fc.alarms, 'update')
        self.fc.alarms.update(alarm_id='foo', enabled=True)

        self.m.ReplayAll()
        scheduler.TaskRunner(rsrc.create)()
        rsrc.state_set(rsrc.SUSPEND, rsrc.COMPLETE)

        scheduler.TaskRunner(rsrc.resume)()
        self.assertEqual((rsrc.RESUME, rsrc.COMPLETE), rsrc.state)

        self.m.VerifyAll()

    def test_delete(self):
        rsrc = self.create_alarm()
        self.m.StubOutWithMock(self.fc.alarms, 'delete')
        self.fc.alarms.delete('foo')
        self.m.ReplayAll()
        scheduler.TaskRunner(rsrc.create)()
        scheduler.TaskRunner(rsrc.delete)()
        self.assertEqual((rsrc.DELETE, rsrc.COMPLETE), rsrc.state)

        self.m.VerifyAll()

    def test_delete_not_found(self):
        rsrc = self.create_alarm()
        self.m.StubOutWithMock(self.fc.alarms, 'delete')
        self.fc.alarms.delete('foo').AndRaise(
            ceilometerclient_exc.HTTPNotFound())
        self.m.ReplayAll()
        scheduler.TaskRunner(rsrc.create)()
        scheduler.TaskRunner(rsrc.delete)()
        self.assertEqual((rsrc.DELETE, rsrc.COMPLETE), rsrc.state)

        self.m.VerifyAll()<|MERGE_RESOLUTION|>--- conflicted
+++ resolved
@@ -161,17 +161,6 @@
         al['ok_actions'] = None
         al['repeat_actions'] = True
         al['enabled'] = True
-<<<<<<< HEAD
-        al['evaluation_periods'] = 1
-        al['period'] = 60
-        al['threshold'] = 50
-        if 'matching_metadata' in al:
-            al['matching_metadata'] = dict(
-                ('metadata.metering.%s' % k, v)
-                for k, v in al['matching_metadata'].items())
-        else:
-            al['matching_metadata'] = {}
-=======
         rule = dict(
             period=60,
             evaluation_periods=1,
@@ -197,7 +186,6 @@
             rule['query'] = query
         al['threshold_rule'] = rule
         al['type'] = 'threshold'
->>>>>>> 6a22b12e
         self.m.StubOutWithMock(self.fa.alarms, 'create')
         self.fa.alarms.create(**al).AndReturn(FakeCeilometerAlarm())
         return stack
@@ -224,10 +212,6 @@
                    for k, s in schema.items()
                    if s.update_allowed and k not in exns)
         al2['alarm_id'] = mox.IgnoreArg()
-<<<<<<< HEAD
-        del al2['enabled']
-        del al2['repeat_actions']
-=======
         al2['type'] = 'threshold'
         al2['threshold_rule'] = dict(
             meter_name=properties['meter_name'],
@@ -240,7 +224,6 @@
                 dict(field='c', op='ne', value='z'),
                 dict(field='metadata.metering.x', op='eq', value='y')
             ])
->>>>>>> 6a22b12e
         self.fa.alarms.update(**al2).AndReturn(None)
 
         self.m.ReplayAll()
@@ -338,8 +321,6 @@
 
         self.m.VerifyAll()
 
-<<<<<<< HEAD
-=======
     def test_alarm_metadata_prefix(self):
         t = template_format.parse(alarm_template)
         properties = t['Resources']['MEMAlarmHigh']['Properties']
@@ -380,7 +361,6 @@
 
         self.m.VerifyAll()
 
->>>>>>> 6a22b12e
     def test_no_matching_metadata(self):
         """Make sure that we can pass in an empty matching_metadata."""
 

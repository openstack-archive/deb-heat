--- conflicted
+++ resolved
@@ -556,24 +556,13 @@
         deletion_policy_snippet = {'resource_facade': 'deletion_policy'}
         update_policy_snippet = {'resource_facade': 'update_policy'}
 
-<<<<<<< HEAD
-        class DummyClass(object):
-            pass
-        parent_resource = DummyClass()
-        parent_resource.metadata = {"foo": "bar"}
-=======
         parent_resource = DummyClass()
         parent_resource.metadata_set({"foo": "bar"})
->>>>>>> 3ac07c23
         parent_resource.t = {'DeletionPolicy': 'Retain',
                              'UpdatePolicy': {"blarg": "wibble"}}
         parent_resource.stack = parser.Stack(utils.dummy_context(),
                                              'toplevel_stack',
-<<<<<<< HEAD
-                                             parser.Template({}))
-=======
                                              parser.Template(hot_tpl_empty))
->>>>>>> 3ac07c23
         stack = parser.Stack(utils.dummy_context(), 'test_stack',
                              parser.Template(hot_tpl_empty),
                              parent_resource=parent_resource)
@@ -587,21 +576,11 @@
     def test_resource_facade_function(self):
         deletion_policy_snippet = {'resource_facade': 'deletion_policy'}
 
-<<<<<<< HEAD
-        class DummyClass(object):
-            pass
-        parent_resource = DummyClass()
-        parent_resource.metadata = {"foo": "bar"}
-        parent_resource.stack = parser.Stack(utils.dummy_context(),
-                                             'toplevel_stack',
-                                             parser.Template({}))
-=======
         parent_resource = DummyClass()
         parent_resource.metadata_set({"foo": "bar"})
         parent_resource.stack = parser.Stack(utils.dummy_context(),
                                              'toplevel_stack',
                                              parser.Template(hot_tpl_empty))
->>>>>>> 3ac07c23
         parent_snippet = {'DeletionPolicy': {'Fn::Join': ['eta',
                                                           ['R', 'in']]}}
         parent_tmpl = parent_resource.stack.t.parse(parent_resource.stack,
@@ -627,30 +606,17 @@
     def test_resource_facade_missing_deletion_policy(self):
         snippet = {'resource_facade': 'deletion_policy'}
 
-<<<<<<< HEAD
-        class DummyClass(object):
-            pass
-        parent_resource = DummyClass()
-        parent_resource.metadata = {"foo": "bar"}
-        parent_resource.t = {}
-        parent_resource.stack = parser.Stack(utils.dummy_context(),
-                                             'toplevel_stack',
-                                             parser.Template({}))
-=======
         parent_resource = DummyClass()
         parent_resource.metadata_set({"foo": "bar"})
         parent_resource.t = {}
         parent_resource.stack = parser.Stack(utils.dummy_context(),
                                              'toplevel_stack',
                                              parser.Template(hot_tpl_empty))
->>>>>>> 3ac07c23
         stack = parser.Stack(utils.dummy_context(), 'test_stack',
                              parser.Template(hot_tpl_empty),
                              parent_resource=parent_resource)
         self.assertEqual('Delete', self.resolve(snippet, stack.t, stack))
 
-<<<<<<< HEAD
-=======
     def test_add_resource(self):
         hot_tpl = template_format.parse('''
         heat_template_version: 2013-05-23
@@ -676,7 +642,6 @@
 
         self.assertEqual(hot_tpl['resources'], empty.t['resources'])
 
->>>>>>> 3ac07c23
 
 class StackTest(test_parser.StackTest):
     """Test stack function when stack was created from HOT template."""

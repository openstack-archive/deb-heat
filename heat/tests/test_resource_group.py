--- conflicted
+++ resolved
@@ -379,8 +379,6 @@
         self.assertEqual((resg.UPDATE, resg.COMPLETE), resg.nested().state)
         self.assertEqual(3, len(resg.nested()))
 
-<<<<<<< HEAD
-=======
     def test_props_update(self):
         """Test update of resource_def properties."""
         resg = self._create_dummy_stack()
@@ -402,7 +400,6 @@
         self.assertEqual(preupdate_resgid, resg.id)
         self.assertEqual(preupdate_nestedid, resg.nested().id)
 
->>>>>>> b52c916d
     def test_update_nochange(self):
         """Test update with no properties change."""
         resg = self._create_dummy_stack()
@@ -412,13 +409,8 @@
         new_snip = copy.deepcopy(resg.t)
         scheduler.TaskRunner(resg.update, new_snip)()
         self.stack = resg.nested()
-<<<<<<< HEAD
-        self.assertEqual((resg.CREATE, resg.COMPLETE), resg.state)
-        self.assertEqual((resg.CREATE, resg.COMPLETE), resg.nested().state)
-=======
         self.assertEqual((resg.UPDATE, resg.COMPLETE), resg.state)
         self.assertEqual((resg.UPDATE, resg.COMPLETE), resg.nested().state)
->>>>>>> b52c916d
         self.assertEqual(2, len(resg.nested()))
         resource_names = [r.name for r in resg.nested().iter_resources()]
         self.assertEqual(['0', '1'], sorted(resource_names))

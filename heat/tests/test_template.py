# vim: tabstop=4 shiftwidth=4 softtabstop=4

#    Licensed under the Apache License, Version 2.0 (the "License"); you may
#    not use this file except in compliance with the License. You may obtain
#    a copy of the License at
#
#         http://www.apache.org/licenses/LICENSE-2.0
#
#    Unless required by applicable law or agreed to in writing, software
#    distributed under the License is distributed on an "AS IS" BASIS, WITHOUT
#    WARRANTIES OR CONDITIONS OF ANY KIND, either express or implied. See the
#    License for the specific language governing permissions and limitations
#    under the License.

from heat.common import exception
from heat.engine.cfn.template import CfnTemplate
from heat.engine import plugin_manager
from heat.engine import template
from heat.tests.common import HeatTestCase


class TestTemplatePluginManager(HeatTestCase):

    def test_pkg_name(self):
        cfn_tmpl_pkg = template.TemplatePluginManager.package_name(CfnTemplate)
        self.assertEqual('heat.engine.cfn', cfn_tmpl_pkg)

    def test_get(self):

        tpm = template.TemplatePluginManager()

        self.assertFalse(tpm.plugin_managers)

        class Test(object):
            plugins = tpm

        test_pm = Test().plugins

        self.assertTrue(isinstance(test_pm, plugin_manager.PluginManager))
        self.assertEqual(tpm.plugin_managers['heat.tests'], test_pm)


class TestTemplateVersion(HeatTestCase):

    versions = (('heat_template_version', '2013-05-23'),
                ('HeatTemplateFormatVersion', '2012-12-12'),
                ('AWSTemplateFormatVersion', '2010-09-09'))

    def test_hot_version(self):
        tmpl = {
            'heat_template_version': '2013-05-23',
            'foo': 'bar',
            'parameters': {}
        }
        self.assertEqual(('heat_template_version', '2013-05-23'),
                         template.get_version(tmpl, self.versions))

    def test_cfn_version(self):
        tmpl = {
            'AWSTemplateFormatVersion': '2010-09-09',
            'foo': 'bar',
            'Parameters': {}
        }
        self.assertEqual(('AWSTemplateFormatVersion', '2010-09-09'),
                         template.get_version(tmpl, self.versions))

    def test_heat_cfn_version(self):
        tmpl = {
            'HeatTemplateFormatVersion': '2012-12-12',
            'foo': 'bar',
            'Parameters': {}
        }
        self.assertEqual(('HeatTemplateFormatVersion', '2012-12-12'),
                         template.get_version(tmpl, self.versions))

    def test_missing_version(self):
        tmpl = {
            'foo': 'bar',
            'Parameters': {}
        }
        ex = self.assertRaises(exception.InvalidTemplateVersion,
                               template.get_version, tmpl, self.versions)
        self.assertEqual('The template version is invalid: Template version '
                         'was not provided', str(ex))

    def test_ambiguous_version(self):
        tmpl = {
            'AWSTemplateFormatVersion': '2010-09-09',
            'HeatTemplateFormatVersion': '2012-12-12',
            'foo': 'bar',
            'Parameters': {}
        }
        self.assertRaises(exception.InvalidTemplateVersion,
                          template.get_version, tmpl, self.versions)


class TestTemplateValidate(HeatTestCase):

    def test_template_validate_cfn_good(self):
        t = {
            'AWSTemplateFormatVersion': '2010-09-09',
            'Description': 'foo',
            'Parameters': {},
            'Mappings': {},
<<<<<<< HEAD
            'Resources': {},
=======
            'Resources': {
                'server': {
                    'Type': 'OS::Nova::Server'
                }
            },
>>>>>>> 3ac07c23
            'Outputs': {},
        }

        tmpl = template.Template(t)
        err = tmpl.validate()
        self.assertIsNone(err)

        # test with alternate version key
        t = {
            'HeatTemplateFormatVersion': '2012-12-12',
            'Description': 'foo',
            'Parameters': {},
            'Mappings': {},
<<<<<<< HEAD
            'Resources': {},
=======
            'Resources': {
                'server': {
                    'Type': 'OS::Nova::Server'
                }
            },
>>>>>>> 3ac07c23
            'Outputs': {},
        }

        tmpl = template.Template(t)
        err = tmpl.validate()
        self.assertIsNone(err)

    def test_template_validate_cfn_bad_section(self):
        t = {
            'AWSTemplateFormatVersion': '2010-09-09',
            'Description': 'foo',
            'Parameteers': {},
            'Mappings': {},
<<<<<<< HEAD
            'Resources': {},
=======
            'Resources': {
                'server': {
                    'Type': 'OS::Nova::Server'
                }
            },
>>>>>>> 3ac07c23
            'Outputs': {},
        }

        tmpl = template.Template(t)
        err = self.assertRaises(exception.InvalidTemplateSection,
                                tmpl.validate)
        self.assertIn('Parameteers', str(err))

    def test_template_validate_hot_good(self):
        t = {
            'heat_template_version': '2013-05-23',
            'description': 'foo',
            'parameters': {},
<<<<<<< HEAD
            'resources': {},
=======
            'resources': {
                'server': {
                    'type': 'OS::Nova::Server'
                }
            },
>>>>>>> 3ac07c23
            'outputs': {},
        }

        tmpl = template.Template(t)
        err = tmpl.validate()
        self.assertIsNone(err)

    def test_template_validate_hot_bad_section(self):
        t = {
            'heat_template_version': '2013-05-23',
            'description': 'foo',
            'parameteers': {},
<<<<<<< HEAD
            'resources': {},
=======
            'resources': {
                'server': {
                    'type': 'OS::Nova::Server'
                }
            },
>>>>>>> 3ac07c23
            'outputs': {},
        }

        tmpl = template.Template(t)
        err = self.assertRaises(exception.InvalidTemplateSection,
                                tmpl.validate)
        self.assertIn('parameteers', str(err))<|MERGE_RESOLUTION|>--- conflicted
+++ resolved
@@ -102,15 +102,11 @@
             'Description': 'foo',
             'Parameters': {},
             'Mappings': {},
-<<<<<<< HEAD
-            'Resources': {},
-=======
             'Resources': {
                 'server': {
                     'Type': 'OS::Nova::Server'
                 }
             },
->>>>>>> 3ac07c23
             'Outputs': {},
         }
 
@@ -124,15 +120,11 @@
             'Description': 'foo',
             'Parameters': {},
             'Mappings': {},
-<<<<<<< HEAD
-            'Resources': {},
-=======
             'Resources': {
                 'server': {
                     'Type': 'OS::Nova::Server'
                 }
             },
->>>>>>> 3ac07c23
             'Outputs': {},
         }
 
@@ -146,15 +138,11 @@
             'Description': 'foo',
             'Parameteers': {},
             'Mappings': {},
-<<<<<<< HEAD
-            'Resources': {},
-=======
             'Resources': {
                 'server': {
                     'Type': 'OS::Nova::Server'
                 }
             },
->>>>>>> 3ac07c23
             'Outputs': {},
         }
 
@@ -168,15 +156,11 @@
             'heat_template_version': '2013-05-23',
             'description': 'foo',
             'parameters': {},
-<<<<<<< HEAD
-            'resources': {},
-=======
             'resources': {
                 'server': {
                     'type': 'OS::Nova::Server'
                 }
             },
->>>>>>> 3ac07c23
             'outputs': {},
         }
 
@@ -189,15 +173,11 @@
             'heat_template_version': '2013-05-23',
             'description': 'foo',
             'parameteers': {},
-<<<<<<< HEAD
-            'resources': {},
-=======
             'resources': {
                 'server': {
                     'type': 'OS::Nova::Server'
                 }
             },
->>>>>>> 3ac07c23
             'outputs': {},
         }
 

#!/bin/bash

BASE_DIR=`dirname $0`

function usage {
    echo "Usage: $0 [OPTION]..."
    echo "Run Heat's test suite(s)"
    echo ""
    echo "  -V, --virtual-env        Use virtualenv.  Install automatically if not present."
    echo "                           (Default is to run tests in local environment)"
    echo "  -F, --force              Force a clean re-build of the virtual environment. Useful when dependencies have been added."
    echo "  -f, --func               Run functional tests"
    echo "  -u, --unit               Run unit tests (default when nothing specified)"
    echo "  -p, --pep8               Run pep8 tests"
    echo "  --all                    Run all tests"
    echo "  -c, --coverage           Generate coverage report (selects --unit)"
    echo "  -h, --help               Print this usage message"
    exit
}

# must not assign -a as an option, needed for selecting custom attributes
no_venv=1
function process_option {
    case "$1" in
        -V|--virtual-env) no_venv=0;;
        -F|--force) force=1;;
        -f|--func) test_func=1; noseargs="$noseargs -a tag=func";;
        -u|--unit) test_unit=1; noseargs="$noseargs -a tag=unit";;
        -p|--pep8) test_pep8=1;;
        --all) test_func=1; test_unit=1; test_pep8=1; noseargs="$noseargs -a tag=func -a tag=unit";;
        -c|--coverage) coverage=1; test_unit=1; noseargs="$noseargs -a tag=unit";;
        -h|--help) usage;;
        *) noseargs="$noseargs $1"
    esac
}

venv=.venv
with_venv=tools/with_venv.sh
wrapper=""

function run_tests {
    echo 'Running tests'
    NOSETESTS="python heat/testing/runner.py $noseopts $noseargs"
    # Just run the test suites in current environment
    ${wrapper} $NOSETESTS 2> run_tests.err.log
}

function run_pep8 {
<<<<<<< HEAD
    echo "Running pep8..."
    PEP8_OPTIONS="--exclude=$PEP8_EXCLUDE --repeat"
    PEP8_INCLUDE="bin/heat-cfn bin/heat-boto bin/heat-api-cfn bin/heat-api bin/heat-engine heat tools setup.py heat/testing/runner.py"
    ${wrapper} pep8 $PEP8_OPTIONS $PEP8_INCLUDE
=======
    echo "Running PEP8 and HACKING compliance check..."
    bash -c "${wrapper} tools/run_pep8.sh"
>>>>>>> 9b6b6dfe
}

# run unit tests with pep8 when no arguments are specified
# otherwise process CLI options
if [[ $# == 0 ]]; then
    noseargs="$noseargs -a tag=unit"
    test_pep8=1
else
    for arg in "$@"; do
        process_option $arg
    done
fi

# If enabled, tell nose to collect coverage data
if [ "$coverage" == 1 ]; then
    noseopts="$noseopts --with-coverage --cover-package=heat"
fi

if [ "$no_venv" == 0 ]
then
    # Remove the virtual environment if --force used
    if [ "$force" == 1 ]; then
        echo "Cleaning virtualenv..."
        rm -rf ${venv}
    fi
    if [ -e ${venv} ]; then
        wrapper="${with_venv}"
    else
        # Automatically install the virtualenv
        python tools/install_venv.py
        wrapper="${with_venv}"
    fi
fi

# Delete old coverage data from previous runs
if [ "$coverage" == 1 ]; then
    ${wrapper} coverage erase
fi

result=0

# If functional or unit tests have been selected, run them
if [ ! -z "$noseargs" ]; then
    run_tests
    result=$?
fi

# Run pep8 if it was selected
if [ "$test_pep8" == 1 ]; then
    run_pep8
fi

# Generate coverage report
if [ "$coverage" == 1 ]; then
    echo "Generating coverage report in covhtml/"
    # Don't compute coverage for common code, which is tested elsewhere
    ${wrapper} coverage html --include='heat/*' --omit='heat/openstack/common/*' -d covhtml -i
fi

exit $result<|MERGE_RESOLUTION|>--- conflicted
+++ resolved
@@ -46,15 +46,8 @@
 }
 
 function run_pep8 {
-<<<<<<< HEAD
-    echo "Running pep8..."
-    PEP8_OPTIONS="--exclude=$PEP8_EXCLUDE --repeat"
-    PEP8_INCLUDE="bin/heat-cfn bin/heat-boto bin/heat-api-cfn bin/heat-api bin/heat-engine heat tools setup.py heat/testing/runner.py"
-    ${wrapper} pep8 $PEP8_OPTIONS $PEP8_INCLUDE
-=======
     echo "Running PEP8 and HACKING compliance check..."
     bash -c "${wrapper} tools/run_pep8.sh"
->>>>>>> 9b6b6dfe
 }
 
 # run unit tests with pep8 when no arguments are specified
